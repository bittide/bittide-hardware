--- conflicted
+++ resolved
@@ -73,11 +73,11 @@
 
   default-language: Haskell2010
   build-depends:
-    base >= 4.14 && < 4.15,
-    Cabal >= 3.2 && < 3.3,
+    base >= 4.14 && < 4.16,
+    Cabal >= 3.2 && < 3.5,
     array >= 0.5 && < 0.6,
-    clash-prelude >= 1.6.2 && < 1.7,
-    containers >= 0.6.5 && < 0.7,
+    clash-prelude >= 1.6 && < 1.7,
+    containers >= 0.6 && < 0.7,
 
     -- clash-prelude will set suitable version bounds for the plugins
     ghc-typelits-natnormalise,
@@ -109,9 +109,9 @@
     Contranomy.Wishbone
 
   build-depends:
-      transformers >= 0.5.6 && < 0.6,
+      transformers >= 0.5 && < 0.6,
       lens >= 5.1 && < 5.2,
-      generic-lens >= 2.2.1 && < 2.3,
+      generic-lens >= 2.2 && < 2.3,
 
 executable clash
   import: common-options
@@ -127,7 +127,7 @@
   import: common-options
   main-is: bin/SimContranomy.hs
   build-depends:
-    bytestring >= 0.10.10 && < 0.11,
+    bytestring >= 0.10 && < 0.11,
     contranomy,
     elf >= 0.31 && < 0.32,
 
@@ -146,14 +146,7 @@
     Tests.Contranomy.Core.ALU
   build-depends:
     contranomy,
-<<<<<<< HEAD
     hedgehog >= 1.0 && < 1.2,
     tasty >= 1.2 && < 1.5,
     tasty-hedgehog >= 1.2 && < 1.3,
-    tasty-hunit >= 0.10 && < 0.11,
-=======
-    hedgehog >= 1.1 && <1.2,
-    tasty >= 1.2 && < 1.3,
-    tasty-hedgehog >= 1.2 && < 1.3,
-    tasty-hunit >= 0.10 && < 0.11
->>>>>>> beb7de3a
+    tasty-hunit >= 0.10 && < 0.11,