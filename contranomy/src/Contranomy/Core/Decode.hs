{-|
Copyright  :  (C) 2020, Christiaan Baaij
              (C) 2021, Google LLC
License    :  Apache-2.0
Maintainer :  QBayLogic B.V. <devops@qbaylogic.com>
-}

{-# LANGUAGE NamedFieldPuns #-}
{-# LANGUAGE NumericUnderscores #-}
module Contranomy.Core.Decode where

import Clash.Prelude
import Contranomy.Instruction
import Contranomy.Core.SharedTypes
import Debug.Trace
import qualified Data.List as L
data DecodedInstruction
  = DecodedInstruction
  { opcode      :: Opcode
  , rd          :: Register
  , rs1         :: Register
  , rs2         :: Register
  , iop         :: IOp
  , srla        :: ShiftRight
  , shamt       :: BitVector 5
  , isSub       :: Bool
  , isM         :: Bool
  , mop         :: MOp
  , imm20U      :: BitVector 20
  , imm20J      :: BitVector 20
  , imm12I      :: BitVector 12
  , imm12S      :: BitVector 12
  , imm12B      :: BitVector 12
  , func3       :: BitVector 3
  , compressed  :: Bool
  , legal       :: Bool
  } deriving Show


-- 00 -> decodeC00
-- 01 -> decodeC01
-- 10 -> decodeC02
-- 11 -> decode32

-- 000 nzuimm[5:4|9:6|2|3]                rd′  00          C.ADDI4SPN (RES, nzuimm=0)
-- 001 uimm[5:3]           rs1 ′uimm[7:6] rd′  00 C.FLD    (RV32/64)
-- 010 uimm[5:3]           rs1 ′uimm[2|6] rd′  00 C.LW
-- 011 uimm[5:3]           rs1 ′uimm[2|6] rd′  00 C.FLW    (RV32)
-- 101 uimm[5:3]           rs1 ′uimm[7:6] rs2′ 00 C.FSD    (RV32/64)
-- 110 uimm[5:3]           rs1 ′uimm[2|6] rs2′ 00 C.SW
-- 111 uimm[5:3]           rs1 ′uimm[2|6] rs2′ 00 C.FSW    (RV32)


-- | This functions extracts the relavents bits out of an instruction for the
-- different functional units of the CPU. In addition it checks whether the
-- instruction is legal and can be executed by the CPU.
-- decodeInstruction ::
--   MachineWord ->
--   DecodedInstruction
<<<<<<< HEAD
decodeInstruction w = if slice d1 d0 w == 3 then decode32 w else undefined --compressedToFull $ decode16 w 

=======
decodeInstruction w = if slice d1 d0 w == 3 then decode32 w else compressedToFull $ decode16 w
>>>>>>> 1c5e8dd9

decode32 w = DecodedInstruction
  { opcode = opcode
  , rd     = unpack (slice d11 d7 w)
  , rs1    = unpack (slice d19 d15 w)
  , rs2    = unpack (slice d24 d20 w)
  , iop    = unpack (slice d14 d12 w)
  , srla   = unpack (slice d30 d30 w)
  , shamt  = unpack (slice d24 d20 w)
  , isSub  = unpack (slice d30 d30 w)
  , isM    = unpack (slice d25 d25 w)
  , mop    = unpack (slice d14 d12 w)
  , imm20U = slice d31 d12 w
  , imm20J = slice d31 d31 w ++#
             slice d19 d12 w ++#
             slice d20 d20 w ++#
             slice d30 d21 w

  , imm12I = slice d31 d20 w
  , imm12S = slice d31 d25 w ++# slice d11 d7 w
  , imm12B = slice d31 d31 w ++#
             slice  d7  d7 w ++#
             slice d30 d25 w ++#
             slice d11  d8 w
  , func3  = func3
  , compressed = False
  , legal  = case opcode of
      LUI -> True
      AUIPC -> True
      JAL -> True
      JALR -> func3 == 0
      BRANCH -> case unpack func3 of
        BEQ -> True
        BNE -> True
        BLT -> True
        BGE -> True
        BLTU -> True
        BGEU -> True
        _ -> False
      LOAD -> case unpack func3 of
        Byte _ -> True
        Half _ -> True
        Word -> True
        _ -> False
      STORE -> case unpack func3 of
        Byte Signed -> True
        Half Signed -> True
        Word -> True
        _ -> False
      OP_IMM -> case unpack func3 of
        SR -> func7 == 0 ||        -- SRL
              func7 == 0b010_0000  -- SRA
        _ -> True
      OP -> (func7 == 1) || case unpack func3 of
        ADD -> func7 == 0 ||        -- ADD
               func7 == 0b010_0000  -- SUB
        SLL -> func7 == 0
        SLT -> func7 == 0
        SLTU -> func7 == 0
        XOR -> func7 == 0
        SR -> func7 == 0 ||        -- SRL
              func7 == 0b010_0000  -- SRA
        OR -> func7 == 0
        AND -> func7 == 0
      MISC_MEM -> func3 < 2 -- FENCE and FENCE.I
      SYSTEM -> case func3 of
        0 -> case System12 func12 of
          ECALL -> True
          EBREAK -> True
          MRET -> True
          _ -> False
        _ -> case unpack (slice d1 d0 func3) of
          ReadWrite -> True
          ReadSet -> True
          ReadClear -> True
          _ -> False
      _ -> False
  }
 where
  opcode = unpack (slice d6 d0 w)
  func3  = slice d14 d12 w
  func7  = slice d31 d25 w
  func12 = slice d31 d20 w
<<<<<<< HEAD
undefinedInstruction = DecodedInstruction
  { opcode = undefined
  , rd     = X0
  , rs1    = X0
  , rs2    = X0
  , iop    = ADD
  , srla   = undefined
  , shamt  = undefined
  , isSub  = False
  , isM    = False
  , mop    = undefined
  , imm20U = undefined
  , imm20J = undefined
  , imm12I = undefined 
  , imm12S = undefined
  , imm12B = undefined              
  , func3  = undefined
  , compressed = undefined
  , legal  = False
  }
data DecodedCompressedInstruction = DecodedCompressedInstruction { 
=======

data DecodedCompressedInstruction = DecodedCompressedInstruction {
>>>>>>> 1c5e8dd9
    cOpcode      :: BitVector 2
  , cFunct2      :: BitVector 2
  , cFunct2'     :: BitVector 2
  , cFunct3      :: BitVector 3
  , cFunct4      :: BitVector 4
  , cFunct6      :: BitVector 6
  , cRd          :: BitVector 5
  , cRs1         :: BitVector 5
  , cRs2         :: BitVector 5
  , cRd'         :: BitVector 3
  , cRd''        :: BitVector 3
  , cRs1'        :: BitVector 3
  , cRs2'        :: BitVector 3
  , cImm5LS      :: BitVector 5
  , cImm6I       :: BitVector 6
  , cImm6I'      :: BitVector 6
  , cImm6SS      :: BitVector 6
  , cImm8IW      :: BitVector 8
  , cOffset      :: BitVector 8
  , cJumpTarget  :: BitVector 11
  , cShamt       :: BitVector 6}


decode16 :: MachineWord -> DecodedCompressedInstruction
decode16 w = DecodedCompressedInstruction{
    cOpcode      = slice d1 d0 w
  , cFunct2      = slice d6 d5 w
  , cFunct2'     = slice d12 d11 w
  , cFunct3      = slice d15 d13 w
  , cFunct4      = slice d15 d12 w
  , cFunct6      = slice d15 d10 w
  , cRd          = slice d11 d7 w
  , cRs1         = slice d11 d7 w
  , cRs2         = slice d6 d2 w
  , cRd'         = slice d4 d2 w
  , cRd''        = slice d9 d7 w
  , cRs1'        = slice d9 d7 w
  , cRs2'        = slice d4 d2 w
  , cImm5LS      = slice d5 d5 w ++# slice d12 d10 w ++# slice d6 d6 w
  , cImm6I       = slice d12 d12 w ++# slice d6 d2 w
  , cImm6I'      = slice d12 d12 w ++# slice d4 d3 w ++# slice d5 d5 w ++# slice d2 d2 w ++# slice d6 d6 w
  , cImm6SS      = slice d8 d7 w ++# slice d12 d9 w
  , cImm8IW      = slice d10 d7 w ++# slice d12 d11 w ++# slice d5 d5 w ++# slice d6 d6 w
  , cOffset      = slice d12 d12 w ++# slice d6 d5 w ++# slice d2 d2 w ++# slice d11 d10 w ++# slice d4 d3 w
  , cJumpTarget  = slice d12 d12 w ++# slice d8 d8 w ++# slice d10 d9 w ++# slice d6 d6 w ++# slice d7 d7 w ++# slice d2 d2 w ++# slice d11 d11 w ++# slice d5 d3 w
  , cShamt       = slice d12 d12 w ++# slice d6 d2 w
  }
compressedToFull DecodedCompressedInstruction {
    cOpcode
  , cFunct2
  , cFunct2'
  , cFunct3
  , cFunct4
  , cFunct6
  , cRd
  , cRs1
  , cRs2
  , cRd'
  , cRd''
  , cRs1'
  , cRs2'
  , cImm5LS
  , cImm6I
  , cImm6I'
  , cImm6SS
  , cImm8IW
  , cOffset
  , cJumpTarget
<<<<<<< HEAD
  , cShamt     } = case (cFunct3, cFunct4, cFunct2', cRd, cFunct2, cRs2, cOpcode) of 
  (0b000, _       , _, _, _, _, 0b00) -> undefinedInstruction{compressed = True, iop = ADD,  opcode = getOpcode "ADDI"   , imm12I = zeroExtend cImm8IW * 4, rs1 = X2, rd = decompressReg cRd' , func3 = getFunc3 "ADDI", legal = True}
  (0b010, _       , _, _, _, _, 0b00) -> undefinedInstruction{compressed = True, opcode = getOpcode "LW"     , imm12I = zeroExtend cImm8IW * 4, rs1 = decompressReg cRs1', rd = decompressReg cRd', func3 = getFunc3 "LW", legal = True}
  (0b110, _       , _, _, _, _, 0b00) -> undefinedInstruction{compressed = True, opcode = getOpcode "SW"     , imm12S = zeroExtend cImm8IW * 4 , rs1 = decompressReg cRs1', rd = decompressReg cRd', func3 = getFunc3 "SW", legal = True}
  (0b000, _       , _, _, _, _, 0b01) -> undefinedInstruction{compressed = True, iop = ADD, opcode = getOpcode "ADDI"   , imm12I = zeroExtend cImm6I, rs1 = unpack cRs1, rd = unpack cRd, func3 = getFunc3 "ADDI", legal = True}
  (0b001, _       , _, _, _, _, 0b01) -> undefinedInstruction{compressed = True, opcode = getOpcode "JAL"    , rd = X1, imm20J = signExtend cJumpTarget, func3 = getFunc3 "JAL", legal = True}
  (0b010, _       , _, _, _, _, 0b01) -> undefinedInstruction{compressed = True, iop = ADD, opcode = getOpcode "ADDI"   , imm12I = zeroExtend cImm6I, rs1 = X0, rd = unpack cRd, func3 = getFunc3 "ADDI", legal = not $ cRd == 0}
  (0b011, _       , _, 2, _, _, 0b01) -> undefinedInstruction{compressed = True, iop = ADD, opcode = getOpcode "ADDI"   , imm12I = zeroExtend cImm6I' * 16, rs1 = X0, rd = X2, func3 = getFunc3 "ADDI", legal = True}
  (0b011, _       , _, _, _, _, 0b01) -> undefinedInstruction{compressed = True, iop = ADD, opcode = getOpcode "ADDI"   , imm12I = signExtend cImm6I * 4096, rs1 = X0, rd = unpack cRd, func3 = getFunc3 "ADDI", legal = not $ cRd == 2 && cRd == 0} 
  (0b100, _       , 0, _, _, _, 0b01) -> undefinedInstruction{compressed = True, iop = SR, opcode = getOpcode "SRLI"   , rd = decompressReg cRd', rs1 = decompressReg cRs1', shamt = slice d4 d0 cShamt, func3 = getFunc3 "SRLI", legal = not $ cShamt == 0 || slice d5 d5 cShamt == 1}
  (0b100, _       , 1, _, _, _, 0b01) -> undefinedInstruction{compressed = True, iop = SR, opcode = getOpcode "SRAI"   , rd = decompressReg cRd', rs1 = decompressReg cRs1', shamt = slice d4 d0 cShamt, func3 = getFunc3 "SRAI", legal = not $ cShamt == 0 || slice d5 d5 cShamt == 1}
  (0b100, _       , 2, _, _, _, 0b01) -> undefinedInstruction{compressed = True, opcode = getOpcode "ANDI"   , rd = decompressReg cRd', rs1 = decompressReg cRs1', imm12I = signExtend cImm6I, func3 = getFunc3 "ANDI", legal = True}
  (_    , 0b1000  , 3, _, 0, _, 0b01) -> undefinedInstruction{compressed = True, opcode = getOpcode "SUB"    , rd = decompressReg cRd', rs1 = decompressReg cRs1', rs2 = decompressReg cRs2', imm12I = signExtend cImm6I, func3 = getFunc3 "SUB", legal = True}
  (_    , 0b1000  , 3, _, 1, _, 0b01) -> undefinedInstruction{compressed = True, iop = XOR, opcode = getOpcode "XOR"    , rd = decompressReg cRd', rs1 = decompressReg cRs1', rs2 = decompressReg cRs2', imm12I = signExtend cImm6I, func3 = getFunc3 "XOR", legal = True}
  (_    , 0b1000  , 3, _, 2, _, 0b01) -> undefinedInstruction{compressed = True, opcode = getOpcode "OR"     , rd = decompressReg cRd', rs1 = decompressReg cRs1', rs2 = decompressReg cRs2', imm12I = signExtend cImm6I, func3 = getFunc3 "OR", legal = True}
  (_    , 0b1000  , 3, _, 1, _, 0b01) -> undefinedInstruction{compressed = True, opcode = getOpcode "AND"    , rd = decompressReg cRd', rs1 = decompressReg cRs1', rs2 = decompressReg cRs2', imm12I = signExtend cImm6I, func3 = getFunc3 "AND", legal = True}
  (0b101, _       , _, _, _, _, 0b01) -> undefinedInstruction{compressed = True, opcode = getOpcode "JAL"    , imm20J = signExtend cJumpTarget, rd = X0 , legal = True}
  (0b110, _       , _, _, _, _, 0b01) -> undefinedInstruction{compressed = True, opcode = getOpcode "BEQ"    , imm12B = signExtend cOffset, rs1 = decompressReg cRs1', rs2 = X0 , func3 = getFunc3 "BEQ", legal = True}
  (0b111, _       , _, _, _, _, 0b01) -> undefinedInstruction{compressed = True, opcode = getOpcode "BNE"    , imm12B = signExtend cOffset, rs1 = decompressReg cRs1', rs2 = X0 , func3 = getFunc3 "BNE", legal = True}
  (0b000, _       , _, _, _, _, 0b10) -> undefinedInstruction{compressed = True, iop = SLL, opcode = getOpcode "SLLI"   , shamt = slice d4 d0 cShamt, rd = unpack cRd, rs1 = unpack cRs1 , func3 = getFunc3 "SLLI", legal = not $ cRd == 0 || slice d5 d5 cShamt == 1}
  (0b010, _       , _, _, _, _, 0b10) -> undefinedInstruction{compressed = True, opcode = getOpcode "LW"     , rd = unpack cRd, rs2 = X2, imm12I = zeroExtend cImm6I* 2, func3 = getFunc3 "LW", legal = True}
  (_    , 0b1000  , _, _, _, 0, 0b10) -> undefinedInstruction{compressed = True, opcode = getOpcode "JALR"   , rd = X0, rs1 = unpack cRs1, imm12I = 0, func3 = getFunc3 "JALR", legal = not $ cRs1 == 0}
  (_    , 0b1000  , _, _, _, _, 0b10) -> undefinedInstruction{compressed = True, iop = ADD, opcode = getOpcode "ADD"    , rd = unpack cRd, rs1 = X0, rs2 = unpack cRs2, func3 = getFunc3 "ADD", legal = not $ cRs2 == 0 || cRd == 0}
  (_    , 0b1001  , _, 0, _, 0, 0b10) -> (decode32 (1048691 :: MachineWord)){compressed = True} -- 00000000000100000000000001110011
  (_    , 0b1001  , _, _, _, _, 0b10) -> undefinedInstruction{compressed = True, iop = ADD, opcode = getOpcode "ADD"    , rd = unpack cRd, rs1 = unpack cRs1, rs2 = unpack cRs2, func3 = getFunc3 "ADD", legal = not $ cRs2 == 0 || cRd == 0}
  (0b110, _       , _, _, _, _, 0b10) -> undefinedInstruction{compressed = True, opcode = getOpcode "SW" , rs1 = X2, rs2 = unpack cRs2, imm12S = zeroExtend cImm6SS * 4, func3 = getFunc3 "SW", legal = not $ cRs2 == 0 || cRd == 0}
  (_    , _       , _, _, _, _, _   ) -> undefinedInstruction{compressed = True, legal = False}
  
=======
  , cShamt     } = case (cFunct3, cFunct4, cFunct2', cRd, cFunct2, cRs2, cOpcode) of
  (0b000, _       , _, _, _, _, 0b00) -> DecodedInstruction{compressed = True, opcode = getOpcode "ADDI"   , imm12I = zeroExtend cImm8IW * 4, rs1 = X2, rd = decompressReg cRd' , func3 = getFunc3 "ADDI", legal = True}
  (0b010, _       , _, _, _, _, 0b00) -> DecodedInstruction{compressed = True, opcode = getOpcode "LW"     , imm12I = zeroExtend cImm8IW * 4, rs1 = decompressReg cRs1', rd = decompressReg cRd', func3 = getFunc3 "LW", legal = True}
  (0b110, _       , _, _, _, _, 0b00) -> DecodedInstruction{compressed = True, opcode = getOpcode "SW"     , imm12I = zeroExtend cImm8IW * 4 , rs1 = decompressReg cRs1', rd = decompressReg cRd', func3 = getFunc3 "SW", legal = True}
  (0b000, _       , _, _, _, _, 0b01) -> DecodedInstruction{compressed = True, opcode = getOpcode "ADDI"   , imm12I = zeroExtend cImm6I, rs1 = unpack cRs1, rd = unpack cRd, func3 = getFunc3 "ADDI", legal = True}
  (0b001, _       , _, _, _, _, 0b01) -> DecodedInstruction{compressed = True, opcode = getOpcode "JAL"    , rd = X1, imm20J = zeroExtend cJumpTarget, func3 = getFunc3 "JAL", legal = True}
  (0b010, _       , _, _, _, _, 0b01) -> DecodedInstruction{compressed = True, opcode = getOpcode "ADDI"   , imm12I = zeroExtend cImm6I, rs1 = X0, rd = unpack cRd, func3 = getFunc3 "ADDI", legal = not $ cRd == 0}
  (0b011, _       , _, 2, _, _, 0b01) -> DecodedInstruction{compressed = True, opcode = getOpcode "ADDI"   , imm12I = zeroExtend cImm6I' * 16, rs1 = X0, rd = X2, func3 = getFunc3 "ADDI", legal = True}
  (0b011, _       , _, _, _, _, 0b01) -> DecodedInstruction{compressed = True, opcode = getOpcode "ADDI"   , imm12I = signExtend cImm6I * 4096, rs1 = X0, rd = unpack cRd, func3 = getFunc3 "ADDI", legal = not $ cRd == 2 && cRd == 0}
  (0b100, _       , 0, _, _, _, 0b01) -> DecodedInstruction{compressed = True, opcode = getOpcode "SRLI"   , rd = decompressReg cRd', rs1 = decompressReg cRs1', shamt = slice d4 d0 cShamt, func3 = getFunc3 "SRLI", legal = not $ cShamt == 0 || slice d5 d5 cShamt == 1}
  (0b100, _       , 1, _, _, _, 0b01) -> DecodedInstruction{compressed = True, opcode = getOpcode "SRAI"   , rd = decompressReg cRd', rs1 = decompressReg cRs1', shamt = slice d4 d0 cShamt, func3 = getFunc3 "SRAI", legal = not $ cShamt == 0 || slice d5 d5 cShamt == 1}
  (0b100, _       , 2, _, _, _, 0b01) -> DecodedInstruction{compressed = True, opcode = getOpcode "ANDI"   , rd = decompressReg cRd', rs1 = decompressReg cRs1', imm12I = signExtend cImm6I, func3 = getFunc3 "ANDI", legal = True}
  (_    , 0b1000  , 3, _, 0, _, 0b01) -> DecodedInstruction{compressed = True, opcode = getOpcode "SUB"    , rd = decompressReg cRd', rs1 = decompressReg cRs1', rs2 = decompressReg cRs2', imm12I = signExtend cImm6I, func3 = getFunc3 "SUB", legal = True}
  (_    , 0b1000  , 3, _, 1, _, 0b01) -> DecodedInstruction{compressed = True, opcode = getOpcode "XOR"    , rd = decompressReg cRd', rs1 = decompressReg cRs1', rs2 = decompressReg cRs2', imm12I = signExtend cImm6I, func3 = getFunc3 "XOR", legal = True}
  (_    , 0b1000  , 3, _, 2, _, 0b01) -> DecodedInstruction{compressed = True, opcode = getOpcode "OR"     , rd = decompressReg cRd', rs1 = decompressReg cRs1', rs2 = decompressReg cRs2', imm12I = signExtend cImm6I, func3 = getFunc3 "OR", legal = True}
  (_    , 0b1000  , 3, _, 1, _, 0b01) -> DecodedInstruction{compressed = True, opcode = getOpcode "AND"    , rd = decompressReg cRd', rs1 = decompressReg cRs1', rs2 = decompressReg cRs2', imm12I = signExtend cImm6I, func3 = getFunc3 "AND", legal = True}
  (0b101, _       , _, _, _, _, 0b01) -> DecodedInstruction{compressed = True, opcode = getOpcode "JAL"    , imm20J = signExtend cJumpTarget, rd = X0 , legal = True}
  (0b110, _       , _, _, _, _, 0b01) -> DecodedInstruction{compressed = True, opcode = getOpcode "BEQ"    , imm12B = signExtend cOffset, rs1 = decompressReg cRs1', rs2 = X0 , func3 = getFunc3 "BEQ", legal = True}
  (0b111, _       , _, _, _, _, 0b01) -> DecodedInstruction{compressed = True, opcode = getOpcode "BNE"    , imm12B = signExtend cOffset, rs1 = decompressReg cRs1', rs2 = X0 , func3 = getFunc3 "BNE", legal = True}
  (0b000, _       , _, _, _, _, 0b10) -> DecodedInstruction{compressed = True, opcode = getOpcode "SLLI"   , shamt = slice d4 d0 cShamt, rd = unpack cRd, rs1 = unpack cRs1 , func3 = getFunc3 "SLLI", legal = not $ cRd == 0 || slice d5 d5 cShamt == 1}
  (0b010, _       , _, _, _, _, 0b10) -> DecodedInstruction{compressed = True, opcode = getOpcode "LW"     , rd = unpack cRd, rs2 = X2, imm12I = zeroExtend cImm6I* 2, func3 = getFunc3 "LW", legal = True}
  (_    , 0b1000  , _, _, _, 0, 0b10) -> DecodedInstruction{compressed = True, opcode = getOpcode "JALR"   , rd = X0, rs1 = unpack cRs1, imm12I = 0, func3 = getFunc3 "JALR", legal = not $ cRs1 == 0}
  (_    , 0b1000  , _, _, _, _, 0b10) -> DecodedInstruction{compressed = True, opcode = getOpcode "ADD"    , rd = unpack cRd, rs1 = X0, rs2 = unpack cRs2, func3 = getFunc3 "ADD", legal = not $ cRs2 == 0 || cRd == 0}
  (_    , 0b1001  , _, 0, _, 0, 0b10) -> (decode32 (1048691 :: MachineWord)){compressed = True} -- 00000000000100000000000001110011
  (_    , 0b1001  , _, _, _, _, 0b10) -> DecodedInstruction{compressed = True, opcode = getOpcode "ADD"    , rd = unpack cRd, rs1 = unpack cRs1, rs2 = unpack cRs2, func3 = getFunc3 "ADD", legal = not $ cRs2 == 0 || cRd == 0}
  (0b110, _       , _, _, _, _, 0b10) -> DecodedInstruction{compressed = True, opcode = getOpcode "SW"     , rs1 = X2, rs2 = unpack cRs2, imm12S = zeroExtend cImm6SS * 4, func3 = getFunc3 "SW", legal = not $ cRs2 == 0 || cRd == 0}
  (_    , _       , _, _, _, _, _   ) -> DecodedInstruction{compressed = True, legal = False}

>>>>>>> 1c5e8dd9

decompressReg :: BitVector 3 -> Register
decompressReg n = unpack $ zeroExtend n + 8
getOpcode ("LUI")     = OP_IMM
getOpcode ("AUIPC")   = AUIPC
getOpcode ("JAL")     = JAL
getOpcode ("JALR")    = JALR
getOpcode ("BEQ")     = BRANCH
getOpcode ("BNE")     = BRANCH
getOpcode ("BLT")     = BRANCH
getOpcode ("BGE")     = BRANCH
getOpcode ("BLTU")    = BRANCH
getOpcode ("BGEU")    = BRANCH
getOpcode ("LB")      = LOAD
getOpcode ("LH")      = LOAD
getOpcode ("LW")      = LOAD
getOpcode ("LBU")     = LOAD
getOpcode ("LHU")     = LOAD
getOpcode ("SB")      = STORE
getOpcode ("SH")      = STORE
getOpcode ("SW")      = STORE
getOpcode ("ADDI")    = OP_IMM
getOpcode ("SLTI")    = OP_IMM
getOpcode ("SLTIU")   = OP_IMM
getOpcode ("XORI")    = OP_IMM
getOpcode ("ORI")     = OP_IMM
getOpcode ("ANDI")    = OP_IMM
getOpcode ("SLLI")    = OP_IMM
getOpcode ("SRLI")    = OP_IMM
getOpcode ("SRAI")    = OP_IMM
getOpcode ("ADD")     = OP
getOpcode ("SUB")     = OP
getOpcode ("SLL")     = OP
getOpcode ("SLT")     = OP
getOpcode ("SLTU")    = OP
getOpcode ("XOR")     = OP
getOpcode ("SRL")     = OP
getOpcode ("SRA")     = OP
getOpcode ("OR")      = OP
getOpcode ("AND")     = OP
getOpcode ("FENCE")   = MISC_MEM
getOpcode ("ECALL")   = SYSTEM
getOpcode ("EBREAK")  = SYSTEM
getOpcode ("MUL")     = OP
getOpcode ("MULH")    = OP
getOpcode ("MULHSU")  = OP
getOpcode ("MULHU")   = OP
getOpcode ("DIV")     = OP
getOpcode ("DIVU")    = OP
getOpcode ("REM")     = OP
getOpcode ("REMU")    = OP
getOpcde  (_)         = undefined

getFunc3 ("AUIPC" ) = undefined
getFunc3 ("JAL"   ) = undefined
getFunc3 ("JALR"  ) = 0b000
getFunc3 ("BEQ"   ) = 0b000
getFunc3 ("BNE"   ) = 0b001
getFunc3 ("BLT"   ) = 0b100
getFunc3 ("BGE"   ) = 0b101
getFunc3 ("BLTU"  ) = 0b110
getFunc3 ("BGEU"  ) = 0b111
getFunc3 ("LB"    ) = 0b000
getFunc3 ("LH"    ) = 0b001
getFunc3 ("LW"    ) = 0b010
getFunc3 ("LBU"   ) = 0b100
getFunc3 ("LHU"   ) = 0b101
getFunc3 ("SB"    ) = 0b000
getFunc3 ("SH"    ) = 0b001
getFunc3 ("SW"    ) = 0b010
getFunc3 ("ADDI"  ) = 0b000
getFunc3 ("SLTI"  ) = 0b010
getFunc3 ("SLTIU" ) = 0b011
getFunc3 ("XORI"  ) = 0b100
getFunc3 ("ORI"   ) = 0b110
getFunc3 ("ANDI"  ) = 0b111
getFunc3 ("SLLI"  ) = 0b001
getFunc3 ("SRLI"  ) = 0b101
getFunc3 ("SRAI"  ) = 0b101
getFunc3 ("ADD"   ) = 0b000
getFunc3 ("SUB"   ) = 0b000
getFunc3 ("SLL"   ) = 0b001
getFunc3 ("SLT"   ) = 0b010
getFunc3 ("SLTU"  ) = 0b011
getFunc3 ("XOR"   ) = 0b100
getFunc3 ("SRL"   ) = 0b101
getFunc3 ("SRA"   ) = 0b101
getFunc3 ("OR"    ) = 0b110
getFunc3 ("AND"   ) = 0b111
getFunc3 ("FENCE" ) = 0b000
getFunc3 ("ECALL" ) = 0b000
getFunc3 ("EBREAK") = 0b000
getFunc3 ("MUL"   ) = 0b000
getFunc3 ("MULH"  ) = 0b001
getFunc3 ("MULHSU") = 0b010
getFunc3 ("MULHU" ) = 0b011
getFunc3 ("DIV"   ) = 0b100
getFunc3 ("DIVU"  ) = 0b101
getFunc3 ("REM"   ) = 0b110
getFunc3 ("REMU"  ) = 0b111<|MERGE_RESOLUTION|>--- conflicted
+++ resolved
@@ -57,12 +57,7 @@
 -- decodeInstruction ::
 --   MachineWord ->
 --   DecodedInstruction
-<<<<<<< HEAD
 decodeInstruction w = if slice d1 d0 w == 3 then decode32 w else undefined --compressedToFull $ decode16 w 
-
-=======
-decodeInstruction w = if slice d1 d0 w == 3 then decode32 w else compressedToFull $ decode16 w
->>>>>>> 1c5e8dd9
 
 decode32 w = DecodedInstruction
   { opcode = opcode
@@ -146,7 +141,6 @@
   func3  = slice d14 d12 w
   func7  = slice d31 d25 w
   func12 = slice d31 d20 w
-<<<<<<< HEAD
 undefinedInstruction = DecodedInstruction
   { opcode = undefined
   , rd     = X0
@@ -168,10 +162,6 @@
   , legal  = False
   }
 data DecodedCompressedInstruction = DecodedCompressedInstruction { 
-=======
-
-data DecodedCompressedInstruction = DecodedCompressedInstruction {
->>>>>>> 1c5e8dd9
     cOpcode      :: BitVector 2
   , cFunct2      :: BitVector 2
   , cFunct2'     :: BitVector 2
@@ -240,7 +230,6 @@
   , cImm8IW
   , cOffset
   , cJumpTarget
-<<<<<<< HEAD
   , cShamt     } = case (cFunct3, cFunct4, cFunct2', cRd, cFunct2, cRs2, cOpcode) of 
   (0b000, _       , _, _, _, _, 0b00) -> undefinedInstruction{compressed = True, iop = ADD,  opcode = getOpcode "ADDI"   , imm12I = zeroExtend cImm8IW * 4, rs1 = X2, rd = decompressReg cRd' , func3 = getFunc3 "ADDI", legal = True}
   (0b010, _       , _, _, _, _, 0b00) -> undefinedInstruction{compressed = True, opcode = getOpcode "LW"     , imm12I = zeroExtend cImm8IW * 4, rs1 = decompressReg cRs1', rd = decompressReg cRd', func3 = getFunc3 "LW", legal = True}
@@ -269,36 +258,6 @@
   (0b110, _       , _, _, _, _, 0b10) -> undefinedInstruction{compressed = True, opcode = getOpcode "SW" , rs1 = X2, rs2 = unpack cRs2, imm12S = zeroExtend cImm6SS * 4, func3 = getFunc3 "SW", legal = not $ cRs2 == 0 || cRd == 0}
   (_    , _       , _, _, _, _, _   ) -> undefinedInstruction{compressed = True, legal = False}
   
-=======
-  , cShamt     } = case (cFunct3, cFunct4, cFunct2', cRd, cFunct2, cRs2, cOpcode) of
-  (0b000, _       , _, _, _, _, 0b00) -> DecodedInstruction{compressed = True, opcode = getOpcode "ADDI"   , imm12I = zeroExtend cImm8IW * 4, rs1 = X2, rd = decompressReg cRd' , func3 = getFunc3 "ADDI", legal = True}
-  (0b010, _       , _, _, _, _, 0b00) -> DecodedInstruction{compressed = True, opcode = getOpcode "LW"     , imm12I = zeroExtend cImm8IW * 4, rs1 = decompressReg cRs1', rd = decompressReg cRd', func3 = getFunc3 "LW", legal = True}
-  (0b110, _       , _, _, _, _, 0b00) -> DecodedInstruction{compressed = True, opcode = getOpcode "SW"     , imm12I = zeroExtend cImm8IW * 4 , rs1 = decompressReg cRs1', rd = decompressReg cRd', func3 = getFunc3 "SW", legal = True}
-  (0b000, _       , _, _, _, _, 0b01) -> DecodedInstruction{compressed = True, opcode = getOpcode "ADDI"   , imm12I = zeroExtend cImm6I, rs1 = unpack cRs1, rd = unpack cRd, func3 = getFunc3 "ADDI", legal = True}
-  (0b001, _       , _, _, _, _, 0b01) -> DecodedInstruction{compressed = True, opcode = getOpcode "JAL"    , rd = X1, imm20J = zeroExtend cJumpTarget, func3 = getFunc3 "JAL", legal = True}
-  (0b010, _       , _, _, _, _, 0b01) -> DecodedInstruction{compressed = True, opcode = getOpcode "ADDI"   , imm12I = zeroExtend cImm6I, rs1 = X0, rd = unpack cRd, func3 = getFunc3 "ADDI", legal = not $ cRd == 0}
-  (0b011, _       , _, 2, _, _, 0b01) -> DecodedInstruction{compressed = True, opcode = getOpcode "ADDI"   , imm12I = zeroExtend cImm6I' * 16, rs1 = X0, rd = X2, func3 = getFunc3 "ADDI", legal = True}
-  (0b011, _       , _, _, _, _, 0b01) -> DecodedInstruction{compressed = True, opcode = getOpcode "ADDI"   , imm12I = signExtend cImm6I * 4096, rs1 = X0, rd = unpack cRd, func3 = getFunc3 "ADDI", legal = not $ cRd == 2 && cRd == 0}
-  (0b100, _       , 0, _, _, _, 0b01) -> DecodedInstruction{compressed = True, opcode = getOpcode "SRLI"   , rd = decompressReg cRd', rs1 = decompressReg cRs1', shamt = slice d4 d0 cShamt, func3 = getFunc3 "SRLI", legal = not $ cShamt == 0 || slice d5 d5 cShamt == 1}
-  (0b100, _       , 1, _, _, _, 0b01) -> DecodedInstruction{compressed = True, opcode = getOpcode "SRAI"   , rd = decompressReg cRd', rs1 = decompressReg cRs1', shamt = slice d4 d0 cShamt, func3 = getFunc3 "SRAI", legal = not $ cShamt == 0 || slice d5 d5 cShamt == 1}
-  (0b100, _       , 2, _, _, _, 0b01) -> DecodedInstruction{compressed = True, opcode = getOpcode "ANDI"   , rd = decompressReg cRd', rs1 = decompressReg cRs1', imm12I = signExtend cImm6I, func3 = getFunc3 "ANDI", legal = True}
-  (_    , 0b1000  , 3, _, 0, _, 0b01) -> DecodedInstruction{compressed = True, opcode = getOpcode "SUB"    , rd = decompressReg cRd', rs1 = decompressReg cRs1', rs2 = decompressReg cRs2', imm12I = signExtend cImm6I, func3 = getFunc3 "SUB", legal = True}
-  (_    , 0b1000  , 3, _, 1, _, 0b01) -> DecodedInstruction{compressed = True, opcode = getOpcode "XOR"    , rd = decompressReg cRd', rs1 = decompressReg cRs1', rs2 = decompressReg cRs2', imm12I = signExtend cImm6I, func3 = getFunc3 "XOR", legal = True}
-  (_    , 0b1000  , 3, _, 2, _, 0b01) -> DecodedInstruction{compressed = True, opcode = getOpcode "OR"     , rd = decompressReg cRd', rs1 = decompressReg cRs1', rs2 = decompressReg cRs2', imm12I = signExtend cImm6I, func3 = getFunc3 "OR", legal = True}
-  (_    , 0b1000  , 3, _, 1, _, 0b01) -> DecodedInstruction{compressed = True, opcode = getOpcode "AND"    , rd = decompressReg cRd', rs1 = decompressReg cRs1', rs2 = decompressReg cRs2', imm12I = signExtend cImm6I, func3 = getFunc3 "AND", legal = True}
-  (0b101, _       , _, _, _, _, 0b01) -> DecodedInstruction{compressed = True, opcode = getOpcode "JAL"    , imm20J = signExtend cJumpTarget, rd = X0 , legal = True}
-  (0b110, _       , _, _, _, _, 0b01) -> DecodedInstruction{compressed = True, opcode = getOpcode "BEQ"    , imm12B = signExtend cOffset, rs1 = decompressReg cRs1', rs2 = X0 , func3 = getFunc3 "BEQ", legal = True}
-  (0b111, _       , _, _, _, _, 0b01) -> DecodedInstruction{compressed = True, opcode = getOpcode "BNE"    , imm12B = signExtend cOffset, rs1 = decompressReg cRs1', rs2 = X0 , func3 = getFunc3 "BNE", legal = True}
-  (0b000, _       , _, _, _, _, 0b10) -> DecodedInstruction{compressed = True, opcode = getOpcode "SLLI"   , shamt = slice d4 d0 cShamt, rd = unpack cRd, rs1 = unpack cRs1 , func3 = getFunc3 "SLLI", legal = not $ cRd == 0 || slice d5 d5 cShamt == 1}
-  (0b010, _       , _, _, _, _, 0b10) -> DecodedInstruction{compressed = True, opcode = getOpcode "LW"     , rd = unpack cRd, rs2 = X2, imm12I = zeroExtend cImm6I* 2, func3 = getFunc3 "LW", legal = True}
-  (_    , 0b1000  , _, _, _, 0, 0b10) -> DecodedInstruction{compressed = True, opcode = getOpcode "JALR"   , rd = X0, rs1 = unpack cRs1, imm12I = 0, func3 = getFunc3 "JALR", legal = not $ cRs1 == 0}
-  (_    , 0b1000  , _, _, _, _, 0b10) -> DecodedInstruction{compressed = True, opcode = getOpcode "ADD"    , rd = unpack cRd, rs1 = X0, rs2 = unpack cRs2, func3 = getFunc3 "ADD", legal = not $ cRs2 == 0 || cRd == 0}
-  (_    , 0b1001  , _, 0, _, 0, 0b10) -> (decode32 (1048691 :: MachineWord)){compressed = True} -- 00000000000100000000000001110011
-  (_    , 0b1001  , _, _, _, _, 0b10) -> DecodedInstruction{compressed = True, opcode = getOpcode "ADD"    , rd = unpack cRd, rs1 = unpack cRs1, rs2 = unpack cRs2, func3 = getFunc3 "ADD", legal = not $ cRs2 == 0 || cRd == 0}
-  (0b110, _       , _, _, _, _, 0b10) -> DecodedInstruction{compressed = True, opcode = getOpcode "SW"     , rs1 = X2, rs2 = unpack cRs2, imm12S = zeroExtend cImm6SS * 4, func3 = getFunc3 "SW", legal = not $ cRs2 == 0 || cRd == 0}
-  (_    , _       , _, _, _, _, _   ) -> DecodedInstruction{compressed = True, legal = False}
-
->>>>>>> 1c5e8dd9
 
 decompressReg :: BitVector 3 -> Register
 decompressReg n = unpack $ zeroExtend n + 8
