<<<<<<< HEAD
static mut DEVICE_ADDR: *mut u8 = core::ptr::null_mut();
=======
// SPDX-FileCopyrightText: 2022 Google LLC
//
// SPDX-License-Identifier: Apache-2.0

static mut DEVICE_ADDR: usize = 0;
>>>>>>> 50d99cc3

pub struct CharacterDevice;

/// Initialises the character device
///
/// # Safety
///
/// The `character_device_addr` argument must be the integer representation of
/// the address which contains the character device interface.
pub unsafe fn initialise(character_device_addr: *mut u8) {
    DEVICE_ADDR = character_device_addr;
}

fn write_byte(b: u8) {
    unsafe {
        core::ptr::write_volatile(DEVICE_ADDR, b);
    }
}

impl core::fmt::Write for CharacterDevice {
    fn write_str(&mut self, s: &str) -> core::fmt::Result {
        for b in s.bytes() {
            write_byte(b);
        }
        Ok(())
    }
}

//
// re-export of common macros from the `std` for IO.
//

#[macro_export]
macro_rules! print {
    ($($t:tt)*) => {
        write!($crate::character_device::CharacterDevice, $($t)*).unwrap();
    };
}

#[macro_export]
macro_rules! println {
    ($($t:tt)*) => {
        writeln!($crate::character_device::CharacterDevice, $($t)*).unwrap();
    };
}

#[macro_export]
macro_rules! dbg {
    // NOTE: We cannot use `concat!` to make a static string as a format argument
    // of `eprintln!` because `file!` could contain a `{` or
    // `$val` expression could be a block (`{ .. }`), in which case the `eprintln!`
    // will be malformed.
    () => {
        $crate::println!("[{}:{}]", core::file!(), core::line!())
    };
    ($val:expr $(,)?) => {
        // Use of `match` here is intentional because it affects the lifetimes
        // of temporaries - https://stackoverflow.com/a/48732525/1063961
        match $val {
            tmp => {
                $crate::println!("[{}:{}] {} = {:#?}",
                    core::file!(), core::line!(), core::stringify!($val), &tmp);
                tmp
            }
        }
    };
    ($($val:expr),+ $(,)?) => {
        ($($crate::dbg!($val)),+,)
    };
}<|MERGE_RESOLUTION|>--- conflicted
+++ resolved
@@ -1,12 +1,8 @@
-<<<<<<< HEAD
-static mut DEVICE_ADDR: *mut u8 = core::ptr::null_mut();
-=======
 // SPDX-FileCopyrightText: 2022 Google LLC
 //
 // SPDX-License-Identifier: Apache-2.0
 
-static mut DEVICE_ADDR: usize = 0;
->>>>>>> 50d99cc3
+static mut DEVICE_ADDR: *mut u8 = core::ptr::null_mut();
 
 pub struct CharacterDevice;
 
