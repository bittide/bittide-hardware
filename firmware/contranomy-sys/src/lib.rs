// SPDX-FileCopyrightText: 2022 Google LLC
//
// SPDX-License-Identifier: Apache-2.0

#![no_std]

#[cfg(feature = "debug-printing")]
pub mod character_device;
<<<<<<< HEAD
#[cfg(feature = "debug-printing")]
pub mod panic_handler;
=======
pub mod panic_handler;

pub const FDT_ADDR: *const u8 = 0x1000_0000 as *const u8;

#[derive(Debug, Clone, Copy, PartialEq)]
pub enum InitialisationError {
    FdtError(fdt::FdtError),
    CharacterDeviceDescIncomplete,
}

/// Initialise contranomy components based off an FDT loaded from a known
/// memory-mapped address.
///
/// # Safety
///
/// The FDT must be accessible at the [`FDT_ADDR`] address and must appropriately
/// describe the hardware configuration that this code is being executed on.
pub unsafe fn initialise() -> Result<(), InitialisationError> {
    let fdt = fdt::Fdt::from_ptr(FDT_ADDR).map_err(InitialisationError::FdtError)?;
    initialise_from_fdt(&fdt)
}

/// Initialise contranomy components based off an FDT
///
/// # Safety
///
/// The FDT must appropriately describe the hardware configuration that this
/// code is being executed on.
pub unsafe fn initialise_from_fdt(fdt: &fdt::Fdt) -> Result<(), InitialisationError> {
    // character device
    if let Some(char_device) = fdt.find_node("/character-device") {
        let addr = char_device
            .reg()
            .ok_or(InitialisationError::CharacterDeviceDescIncomplete)?
            .next()
            .ok_or(InitialisationError::CharacterDeviceDescIncomplete)?
            .starting_address as *mut u8;
        character_device::initialise(addr);
    }

    Ok(())
}
>>>>>>> be2b4092
<|MERGE_RESOLUTION|>--- conflicted
+++ resolved
@@ -6,10 +6,7 @@
 
 #[cfg(feature = "debug-printing")]
 pub mod character_device;
-<<<<<<< HEAD
 #[cfg(feature = "debug-printing")]
-pub mod panic_handler;
-=======
 pub mod panic_handler;
 
 pub const FDT_ADDR: *const u8 = 0x1000_0000 as *const u8;
@@ -51,5 +48,4 @@
     }
 
     Ok(())
-}
->>>>>>> be2b4092
+}