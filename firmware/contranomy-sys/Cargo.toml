--- conflicted
+++ resolved
@@ -11,13 +11,9 @@
 
 # See more keys and their definitions at https://doc.rust-lang.org/cargo/reference/manifest.html
 
-<<<<<<< HEAD
 [features]
 default = ["debug-printing"]
 "debug-printing" = []
 
 [dependencies]
-=======
-[dependencies]
-fdt = "0.1.0"
->>>>>>> be2b4092
+fdt = "0.1.0"